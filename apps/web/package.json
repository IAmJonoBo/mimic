{
  "name": "my-qwik-empty-starter",
  "description": "Blank project with routing included",
  "engines": {
    "node": ">=22.0.0"
  },
  "engines-annotation": "Mostly required by sharp which needs a Node-API v9 compatible runtime",
  "private": true,
  "type": "module",
  "scripts": {
    "build": "qwik build",
    "build.client": "vite build",
    "build.preview": "vite build --ssr src/entry.preview.tsx",
    "build.server": "vite build -c adapters/cloudflare-pages/vite.config.ts",
    "build.types": "tsc --incremental --noEmit",
    "typecheck": "pnpm run build.types",
    "deploy": "wrangler pages deploy ./dist",
    "dev": "vite --mode ssr",
    "dev.debug": "node --inspect-brk ./node_modules/vite/bin/vite.js --mode ssr --force",
    "fmt": "prettier --write .",
    "fmt.check": "prettier --check .",
    "lint": "eslint \"src/**/*.ts*\"",
    "preview": "qwik build preview && vite preview --open",
    "serve": "wrangler pages dev ./dist --compatibility-flags=nodejs_als",
    "start": "vite --open --mode ssr",
    "qwik": "qwik"
  },
  "devDependencies": {
    "@builder.io/qwik": "^1.17.1",
    "@builder.io/qwik-city": "^1.17.1",
    "@eslint/js": "^9.39.0",
    "@mimic/design-tokens": "workspace:*",
    "@types/node": "24.10.0",
    "eslint": "9.39.0",
<<<<<<< HEAD
    "eslint-plugin-qwik": "^1.17.0",
=======
    "eslint-plugin-qwik": "^1.17.1",
>>>>>>> 38730751
    "globals": "16.5.0",
    "prettier": "3.6.2",
    "typescript": "5.9.3",
    "typescript-eslint": "8.46.2",
    "undici": "^7.16.0",
    "vite": "^7.1.12",
    "vite-tsconfig-paths": "^5.1.4",
    "wrangler": "^4.45.3"
  }
}<|MERGE_RESOLUTION|>--- conflicted
+++ resolved
@@ -32,11 +32,7 @@
     "@mimic/design-tokens": "workspace:*",
     "@types/node": "24.10.0",
     "eslint": "9.39.0",
-<<<<<<< HEAD
-    "eslint-plugin-qwik": "^1.17.0",
-=======
     "eslint-plugin-qwik": "^1.17.1",
->>>>>>> 38730751
     "globals": "16.5.0",
     "prettier": "3.6.2",
     "typescript": "5.9.3",
