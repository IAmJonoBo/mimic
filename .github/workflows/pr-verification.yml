--- conflicted
+++ resolved
@@ -52,7 +52,6 @@
         with:
           filters: |
             docs:
-<<<<<<< HEAD
               - 'docs/**/*.{md,mdx}'
               - '.github/**/*.md'
               - '.github/**/*.mdx'
@@ -73,7 +72,6 @@
               - 'Next_Steps.md'
               - 'config.markdownlint-cli2.jsonc'
               - 'example.markdownlint-cli2.jsonc'
-=======
               - 'docs/**/*.md'
               - 'docs/**/*.mdx'
               - '*.md'
@@ -85,7 +83,6 @@
           else
             echo "Skipping Nx self-healing bootstrap (NX_CLOUD_ACCESS_TOKEN not set)"
           fi
->>>>>>> 4265542c
 
       - name: Lint (affected)
         run: pnpm nx affected -t lint --parallel=4
@@ -107,9 +104,6 @@
 
       - name: Markdown lint (docs only)
         if: ${{ steps.docs_changes.outputs.docs == 'true' }}
-<<<<<<< HEAD
-        run: pnpm lint:md
-=======
       - name: Markdown lint
         run: pnpm lint:md
 
@@ -120,5 +114,4 @@
             pnpm exec nx fix-ci
           else
             echo "Skipping Nx self-healing fix (NX_CLOUD_ACCESS_TOKEN not set)"
-          fi
->>>>>>> 4265542c
+          fi