--- conflicted
+++ resolved
@@ -52,22 +52,6 @@
         with:
           filters: |
             docs:
-<<<<<<< HEAD
-              - '**/*.md'
-              - '**/*.mdx'
-              - '!**/node_modules/**'
-              - '!**/.pnpm/**'
-              - '!**/dist/**'
-              - '!**/build/**'
-              - '!**/.next/**'
-              - '!**/coverage/**'
-              - '!**/storybook-static/**'
-              - '!**/.turbo/**'
-              - '!**/.cache/**'
-              - '!**/.git/**'
-              - 'config.markdownlint-cli2.jsonc'
-              - 'example.markdownlint-cli2.jsonc'
-=======
               - 'docs/**/*.{md,mdx}'
               - '.github/**/*.md'
               - '.github/**/*.mdx'
@@ -99,7 +83,6 @@
           else
             echo "Skipping Nx self-healing bootstrap (NX_CLOUD_ACCESS_TOKEN not set)"
           fi
->>>>>>> 8768edf7
 
       - name: Lint (affected)
         run: pnpm nx affected -t lint --parallel=4
@@ -121,9 +104,6 @@
 
       - name: Markdown lint (docs only)
         if: ${{ steps.docs_changes.outputs.docs == 'true' }}
-<<<<<<< HEAD
-        run: pnpm lint:md
-=======
       - name: Markdown lint
         run: pnpm lint:md
 
@@ -134,5 +114,4 @@
             pnpm exec nx fix-ci
           else
             echo "Skipping Nx self-healing fix (NX_CLOUD_ACCESS_TOKEN not set)"
-          fi
->>>>>>> 8768edf7
+          fi