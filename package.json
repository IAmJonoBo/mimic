--- conflicted
+++ resolved
@@ -123,15 +123,9 @@
     "@typescript-eslint/eslint-plugin": "8.45.0",
     "@typescript-eslint/parser": "8.45.0",
     "chromatic": "13.3.0",
-<<<<<<< HEAD
     "concurrently": "9.1.2",
     "cross-env": "10.1.0",
     "cypress": "13.17.0",
-=======
-    "concurrently": "9.2.1",
-    "cross-env": "7.0.3",
-    "cypress": "15.3.0",
->>>>>>> b6a7921b
     "dprint": "0.50.2",
     "eslint": "9.36.0",
     "eslint-config-prettier": "10.1.8",
