--- conflicted
+++ resolved
@@ -25,11 +25,8 @@
 ## Steps
 
 - [ ] Validate baseline automation commands (DevOps Guild — Week 0) to confirm `pnpm lint:workspace`,
-<<<<<<< HEAD
   `pnpm typecheck`, `pnpm nx run-many -t test`, `pnpm nx run design-system:visual-test`,
-=======
   `pnpm nx run-many -t typecheck`, `pnpm nx run-many -t test`, `pnpm nx run design-system:visual-test`,
->>>>>>> 2c722a38
   `pnpm nx run design-system:test-storybook`, `pnpm build`, and `pnpm audit` all run cleanly in the
   container and CI. Document exit codes, coverage deltas, and remediation owners.
   - 2025-10-11: Initial audit attempt on Node 22.19.0 saw `pnpm format:check` and `pnpm lint:workspace`
@@ -61,14 +58,11 @@
   - 2025-10-13: `pnpm typecheck` still aborts while Nx builds the project graph even with the new
     environment overrides; capture the failing spinner/logs and explore `NX_NATIVE_COMMAND_RUNNER=false`
     patches or alternate orchestration for type safety gates.
-<<<<<<< HEAD
   - 2025-10-14: Replaced the Nx-driven workspace typecheck with `pnpm typecheck` (tsc over every
     package/app), adding per-project `typecheck` scripts and tsconfig baselines for mobile, desktop, and
     adapter packages. Command now completes sequentially via `pnpm -r --workspace-root=false --if-present`
     so the type gate can run without triggering the Nx project graph crash. Keep `pnpm typecheck:nx`
     available as a diagnostic path while upstream fixes incubate.
-=======
->>>>>>> 2c722a38
 - [ ] Review sprint entry/exit criteria with squad leads to confirm sequencing and readiness to begin
   each phase.
 - [ ] Map deliverables to repository issues and link back in this ledger.
@@ -93,12 +87,8 @@
 
 - Formatting: `pnpm format:check` keeps Biome/Prettier alignment intact before linting.
 - Linting: `pnpm lint:workspace` (Biome format+lint, typed ESLint overlay) must pass.
-<<<<<<< HEAD
 - Type Safety: `pnpm typecheck` remains green across affected projects (Nx variant `pnpm typecheck:nx`
   retained for diagnostics).
-=======
-- Type Safety: `pnpm nx run-many -t typecheck` remains green across affected projects.
->>>>>>> 2c722a38
 - Testing: `pnpm nx run-many -t test` and targeted suites (e.g., Storybook/Vitest) succeed.
 - Visual Regression: `pnpm nx run design-system:visual-test` (Loki/Storybook) completes without diffs.
 - Storybook Interaction: `pnpm nx run design-system:test-storybook` verifies stories and accessibility
@@ -123,21 +113,12 @@
   before gating can be fully enforced—track remediation as part of relevant sprints.
 - Local container image currently pins Node 22.19.0, triggering engine mismatch warnings versus the
   required Node 22.20.0 baseline; coordinate with DevOps to bump the runtime and re-verify Nx targets.
-<<<<<<< HEAD
 - `pnpm nx run-many -t test` and legacy Nx-driven typecheck commands triggered shell crashes during
   baseline verification while Nx built the project graph on Node 22.19.0; capture logs under
   `infra/` troubleshooting and stabilise the command path once the runtime upgrade lands so gates can
   be relied on for enforcement. `pnpm typecheck` now runs via `tsc` without touching the Nx graph, but
   the native runner crash still blocks any Nx-powered graph work (tests/build) until DevOps delivers a
   patched binary or upgraded runtime.
-=======
-- `pnpm nx run-many -t test` and workspace-level lint/format commands triggered shell crashes during
-  baseline verification while Nx built the project graph on Node 22.19.0; capture logs under
-  `infra/` troubleshooting and stabilise the command path once the runtime upgrade lands so gates can
-  be relied on for enforcement. `NX_DAEMON=false` with Node 22.20.0 still aborts via the Nx native
-  binary (exit code 134); investigate forcing the JS fallback or updating the binary in coordination
-  with DevOps.
->>>>>>> 2c722a38
 - Running Nx with `NX_NATIVE_COMMAND_RUNNER=false` and `NX_ADD_PLUGINS=false` bypasses the native graph
   builder crash, but it may reduce inference coverage/performance. Track upstream fixes so the native
   path can be restored once stable.
